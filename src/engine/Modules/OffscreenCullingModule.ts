--- conflicted
+++ resolved
@@ -2,39 +2,23 @@
 /// <reference path="../Util/CullingBox.ts" />
 
 module ex {
-<<<<<<< HEAD
-   export class OffscreenCullingModule implements IPipelineModule { 
-=======
    export class OffscreenCullingModule implements IPipelineModule {
 
       public cullingBox: ex.CullingBox = new ex.CullingBox();
 
->>>>>>> 11c3ba61
       public update(actor: Actor, engine: Engine, delta: number) {
          var eventDispatcher = actor.eventDispatcher;
          var anchor = actor.anchor;
          var globalScale = actor.getGlobalScale();
          var width = globalScale.x * actor.getWidth() / actor.scale.x;
          var height = globalScale.y * actor.getHeight() / actor.scale.y;
-<<<<<<< HEAD
-         var actorScreenCoords = engine.worldToScreenCoordinates(new Point(actor.getWorldX() - anchor.x * width, 
-                                                                           actor.getWorldY() - anchor.y * height));
-=======
          var actorScreenCoords = engine.worldToScreenCoordinates(new Point(actor.getWorldX() - anchor.x * width, actor.getWorldY() - anchor.y * height));
->>>>>>> 11c3ba61
 
          var zoom = 1.0;
          if(actor.scene && actor.scene.camera) {
             zoom = actor.scene.camera.getZoom();   
          }
          
-<<<<<<< HEAD
-         if (!actor.isOffScreen) {
-            if (actorScreenCoords.x + width * zoom < 0 || 
-               actorScreenCoords.y + height * zoom < 0 ||
-               actorScreenCoords.x > engine.width ||
-               actorScreenCoords.y > engine.height ) {
-=======
          var isSpriteOffScreen = false;
          if (actor.currentDrawing != null) {
             isSpriteOffScreen = this.cullingBox.isSpriteOffScreen(actor, engine);
@@ -46,25 +30,16 @@
                actorScreenCoords.x > engine.width ||
                actorScreenCoords.y > engine.height) &&
                isSpriteOffScreen ) {
->>>>>>> 11c3ba61
                
                eventDispatcher.publish('exitviewport', new ExitViewPortEvent());
                actor.isOffScreen = true;
             }
-<<<<<<< HEAD
          } else {
-            if(actorScreenCoords.x + width * zoom > 0 &&
-               actorScreenCoords.y + height * zoom > 0 &&
-               actorScreenCoords.x < engine.width &&
-               actorScreenCoords.y < engine.height) {
-=======
-         }else{
             if((actorScreenCoords.x + width * zoom > 0 &&
                actorScreenCoords.y + height * zoom > 0 &&
                actorScreenCoords.x < engine.width &&
                actorScreenCoords.y < engine.height) ||
                !isSpriteOffScreen) {
->>>>>>> 11c3ba61
                
                eventDispatcher.publish('enterviewport', new EnterViewPortEvent());               
                actor.isOffScreen = false;
